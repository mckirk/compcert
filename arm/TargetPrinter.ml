(* *********************************************************************)
(*                                                                     *)
(*              The Compcert verified compiler                         *)
(*                                                                     *)
(*          Xavier Leroy, INRIA Paris-Rocquencourt                     *)
(*                                                                     *)
(*  Copyright Institut National de Recherche en Informatique et en     *)
(*  Automatique.  All rights reserved.  This file is distributed       *)
(*  under the terms of the INRIA Non-Commercial License Agreement.     *)
(*                                                                     *)
(* *********************************************************************)

(* Printing ARM assembly code in asm syntax *)

open Printf
open Datatypes
open Camlcoq
open Sections
open AST
open Memdata
open Asm
open PrintAsmaux
open Fileinfo

(* Type for the ABI versions *)
type float_abi_type =
  | Hard
  | Soft

(* Module type for the options *)
module type PRINTER_OPTIONS =
    sig
      val float_abi: float_abi_type
      val vfpv3: bool
      val hardware_idiv: bool
     end

(* Module containing the printing functions *)

module Target (Opt: PRINTER_OPTIONS) : TARGET =
  struct
(* Code generation options. *)

    let literals_in_code = ref true     (* to be turned into a proper option *)

(* Basic printing functions *)

    let print_label oc lbl = elf_label oc (transl_label lbl)

    let comment = "@"

    let symbol = elf_symbol

    let symbol_offset oc (symb, ofs) =
      symbol oc symb;
      let ofs = camlint_of_coqint ofs in
      if ofs <> 0l then fprintf oc " + %ld" ofs

    let int_reg_name = function
      | IR0 -> "r0" | IR1 -> "r1" | IR2 -> "r2" | IR3 -> "r3"
      | IR4 -> "r4" | IR5 -> "r5" | IR6 -> "r6" | IR7 -> "r7"
      | IR8 -> "r8" | IR9 -> "r9" | IR10 -> "r10" | IR11 -> "r11"
      | IR12 -> "r12" | IR13 -> "sp" | IR14 -> "lr"

    let float_reg_name = function
      | FR0 -> "d0"  | FR1 -> "d1"  | FR2 -> "d2"  | FR3 -> "d3"
      | FR4 -> "d4"  | FR5 -> "d5"  | FR6 -> "d6"  | FR7 -> "d7"
      | FR8 -> "d8"  | FR9 -> "d9"  | FR10 -> "d10"  | FR11 -> "d11"
      | FR12 -> "d12"  | FR13 -> "d13"  | FR14 -> "d14"  | FR15 -> "d15"

    let single_float_reg_index = function
      | FR0 -> 0  | FR1 -> 2  | FR2 -> 4  | FR3 -> 6
      | FR4 -> 8  | FR5 -> 10  | FR6 -> 12  | FR7 -> 14
      | FR8 -> 16  | FR9 -> 18  | FR10 -> 20  | FR11 -> 22
      | FR12 -> 24  | FR13 -> 26  | FR14 -> 28  | FR15 -> 30

    let single_float_reg_name = function
      | FR0 -> "s0"  | FR1 -> "s2"  | FR2 -> "s4"  | FR3 -> "s6"
      | FR4 -> "s8"  | FR5 -> "s10"  | FR6 -> "s12"  | FR7 -> "s14"
      | FR8 -> "s16"  | FR9 -> "s18"  | FR10 -> "s20"  | FR11 -> "s22"
      | FR12 -> "s24"  | FR13 -> "s26"  | FR14 -> "s28"  | FR15 -> "s30"

    let ireg oc r = output_string oc (int_reg_name r)
    let freg oc r = output_string oc (float_reg_name r)
    let freg_single oc r = output_string oc (single_float_reg_name r)

    let preg oc = function
      | IR r -> ireg oc r
      | FR r -> freg oc r
      | _    -> assert false

    let condition_name = function
      | TCeq -> "eq"
      | TCne -> "ne"
      | TChs -> "hs"
      | TClo -> "lo"
      | TCmi -> "mi"
      | TCpl -> "pl"
      | TChi -> "hi"
      | TCls -> "ls"
      | TCge -> "ge"
      | TClt -> "lt"
      | TCgt -> "gt"
      | TCle -> "le"

    let neg_condition_name = function
      | TCeq -> "ne"
      | TCne -> "eq"
      | TChs -> "lo"
      | TClo -> "hs"
      | TCmi -> "pl"
      | TCpl -> "mi"
      | TChi -> "ls"
      | TCls -> "hi"
      | TCge -> "lt"
      | TClt -> "ge"
      | TCgt -> "le"
      | TCle -> "gt"

(* In Thumb2 mode, some arithmetic instructions have shorter encodings
   if they carry the "S" flag (update condition flags):
       add   (but not sp + imm)
       and
       asr
       bic
       eor
       lsl
       lsr
       mov
       mvn
       orr
       rsb
       sub    (but not sp - imm)
   The proof of Asmgen shows that CompCert-generated code behaves the
   same whether flags are updated or not by those instructions.  The
   following printing function adds a "S" suffix if we are in Thumb2
   mode. *)

    let thumbS oc =
      if !Clflags.option_mthumb then output_char oc 's'

(* Names of sections *)

    let name_of_section = function
      | Section_text -> ".text"
      | Section_data i | Section_small_data i ->
          if i then ".data" else "COMM"
      | Section_const i | Section_small_const i ->
          if i then ".section	.rodata" else "COMM"
      | Section_string -> ".section	.rodata"
      | Section_literal -> ".text"
      | Section_jumptable -> ".text"
      | Section_user(s, wr, ex) ->
          sprintf ".section	\"%s\",\"a%s%s\",%%progbits"
            s (if wr then "w" else "") (if ex then "x" else "")
      | Section_debug_info _ -> ".section	.debug_info,\"\",%progbits"
      | Section_debug_loc -> ".section	.debug_loc,\"\",%progbits"
      | Section_debug_abbrev -> ".section	.debug_abbrev,\"\",%progbits"
      | Section_debug_line _ -> ".section	.debug_line,\"\",%progbits"
      | Section_debug_ranges -> ".section	.debug_ranges,\"\",%progbits"
      | Section_debug_str -> ".section	.debug_str,\"MS\",%progbits,1"

<<<<<<< HEAD

=======
>>>>>>> 8a95c3e0
    let section oc sec =
      fprintf oc "	%s\n" (name_of_section sec)

(* Record current code position and latest position at which to
   emit float and symbol constants. *)

    let currpos = ref 0
    let size_constants = ref 0
    let max_pos_constants = ref max_int

    let distance_to_emit_constants () =
      if !literals_in_code
      then !max_pos_constants - (!currpos + !size_constants)
      else max_int

(* Associate labels to floating-point constants and to symbols *)

    let float_labels = (Hashtbl.create 39 : (int64, int) Hashtbl.t)
    let float32_labels = (Hashtbl.create 39 : (int32, int) Hashtbl.t)

    let label_float bf =
      try
        Hashtbl.find float_labels bf
      with Not_found ->
        let lbl' = new_label() in
        Hashtbl.add float_labels bf lbl';
        size_constants := !size_constants + 8;
        max_pos_constants := min !max_pos_constants (!currpos + 1024);
        lbl'

    let label_float32 bf =
      try
        Hashtbl.find float32_labels bf
      with Not_found ->
        let lbl' = new_label() in
        Hashtbl.add float32_labels bf lbl';
        size_constants := !size_constants + 4;
        max_pos_constants := min !max_pos_constants (!currpos + 1024);
        lbl'

    let symbol_labels =
      (Hashtbl.create 39 : (ident * Integers.Int.int, int) Hashtbl.t)

    let label_symbol id ofs =
      try
        Hashtbl.find symbol_labels (id, ofs)
      with Not_found ->
        let lbl' = new_label() in
        Hashtbl.add symbol_labels (id, ofs) lbl';
        size_constants := !size_constants + 4;
        max_pos_constants := min !max_pos_constants (!currpos + 4096);
        lbl'

    let reset_constants () =
      Hashtbl.clear float_labels;
      Hashtbl.clear float32_labels;
      Hashtbl.clear symbol_labels;
      size_constants := 0;
      max_pos_constants := max_int

    let emit_constants oc =
      fprintf oc "	.balign	4\n";
      Hashtbl.iter
        (fun bf lbl ->
          (* Little-endian floats *)
          let bfhi = Int64.shift_right_logical bf 32
          and bflo = Int64.logand bf 0xFFFF_FFFFL in
          fprintf oc ".L%d:	.word	0x%Lx, 0x%Lx\n" lbl bflo bfhi)
        float_labels;
      Hashtbl.iter
        (fun bf lbl ->
          fprintf oc ".L%d:	.word	0x%lx\n" lbl bf)
        float32_labels;
      Hashtbl.iter
        (fun (id, ofs) lbl ->
          fprintf oc ".L%d:	.word	%a\n"
            lbl symbol_offset (id, ofs))
        symbol_labels;
      reset_constants ()

(* Generate code to load the address of id + ofs in register r *)

    let loadsymbol oc r id ofs =
      if !Clflags.option_mthumb then begin
        fprintf oc "	movw	%a, #:lower16:%a\n"
          ireg r symbol_offset (id, ofs);
        fprintf oc "	movt	%a, #:upper16:%a\n"
          ireg r symbol_offset (id, ofs); 2
      end else begin
        let lbl = label_symbol id ofs in
        fprintf oc "	ldr	%a, .L%d @ %a\n"
          ireg r lbl symbol_offset (id, ofs); 1
      end

(* Emit instruction sequences that set or offset a register by a constant. *)
(* No S suffix because they are applied to SP most of the time. *)

    let movimm oc dst n =
      match Asmgen.decompose_int n with
      | [] -> assert false
      | hd::tl as l ->
          fprintf oc "	mov	%s, #%a\n" dst coqint hd;
          List.iter
            (fun n -> fprintf oc "	orr	%s, %s, #%a\n" dst dst coqint n)
            tl;
          List.length l

    let addimm oc dst src n =
      match Asmgen.decompose_int n with
      | [] -> assert false
      | hd::tl as l ->
          fprintf oc "	add	%s, %s, #%a\n" dst src coqint hd;
          List.iter
            (fun n -> fprintf oc "	add	%s, %s, #%a\n" dst dst coqint n)
            tl;
          List.length l

    let subimm oc dst src n =
      match Asmgen.decompose_int n with
      | [] -> assert false
      | hd::tl as l ->
          fprintf oc "	sub	%s, %s, #%a\n" dst src coqint hd;
          List.iter
            (fun n -> fprintf oc "	sub	%s, %s, #%a\n" dst dst coqint n)
            tl;
          List.length l

(* Recognition of float constants appropriate for VMOV.
   a normalized binary floating point encoding with 1 sign bit, 4
   bits of fraction and a 3-bit exponent *)

    let is_immediate_float64 bits =
      let exp = (Int64.(to_int (shift_right_logical bits 52)) land 0x7FF) - 1023 in
      let mant = Int64.logand bits 0xF_FFFF_FFFF_FFFFL in
      exp >= -3 && exp <= 4 && Int64.logand mant 0xF_0000_0000_0000L = mant

   let is_immediate_float32 bits =
     let exp = (Int32.(to_int (shift_right_logical bits 23)) land 0xFF) - 127 in
     let mant = Int32.logand bits 0x7F_FFFFl in
     exp >= -3 && exp <= 4 && Int32.logand mant 0x78_0000l = mant


(* Emit .file / .loc debugging directives *)

    let print_file_line oc file line =
      print_file_line oc comment file line

    let print_location oc loc =
      if loc <> Cutil.no_loc then print_file_line oc (fst loc) (snd loc)

(* Auxiliary for 64-bit integer arithmetic built-ins.  They expand to
   two instructions, one computing the low 32 bits of the result,
   followed by another computing the high 32 bits.  In cases where
   the first instruction would overwrite arguments to the second
   instruction, we must go through IR14 to hold the low 32 bits of the result.
 *)

    let print_int64_arith oc conflict rl fn =
      if conflict then begin
        let n = fn IR14 in
        fprintf oc "	mov%t	%a, %a\n" thumbS ireg rl ireg IR14;
        n + 1
      end else
        fn rl

(* Fixing up calling conventions *)

    type direction = Incoming | Outgoing

    module FixupEABI = struct

      let ireg_param = function
        | 0 -> IR0 | 1 -> IR1 | 2 -> IR2 | 3 -> IR3 | _ -> assert false

      let freg_param = function
        | 0 -> FR0 | 1 -> FR1 | 2 -> FR2 | 3 -> FR3 | _ -> assert false

      let fixup_double oc dir f i1 i2 =
        match dir with
        | Incoming ->     (* f <- (i1, i2)  *)
            fprintf oc "	vmov	%a, %a, %a\n" freg f ireg i1 ireg i2
        | Outgoing ->     (* (i1, i2) <- f *)
            fprintf oc "	vmov	%a, %a, %a\n" ireg i1 ireg i2 freg f

      let fixup_single oc dir f i =
        match dir with
        | Incoming ->     (* f <- i *)
            fprintf oc "	vmov	%a, %a\n" freg_single f ireg i
        | Outgoing ->     (* i <- f *)
            fprintf oc "	vmov	%a, %a\n" ireg i freg_single f

      let fixup_conventions oc dir tyl =
        let rec fixup i tyl =
          if i >= 4 then 0 else
          match tyl with
          | [] -> 0
          | (Tint | Tany32) :: tyl' ->
              fixup (i+1) tyl'
          | Tlong :: tyl' ->
              fixup (((i + 1) land (-2)) + 2) tyl'
          | (Tfloat | Tany64) :: tyl' ->
              let i = (i + 1) land (-2) in
              if i >= 4 then 0 else begin
                fixup_double oc dir (freg_param i) (ireg_param i) (ireg_param (i+1));
                1 + fixup (i+2) tyl'
              end
          | Tsingle :: tyl' ->
              fixup_single oc dir (freg_param i) (ireg_param i);
              1 + fixup (i+1) tyl'
        in fixup 0 tyl

      let fixup_arguments oc dir sg =
        fixup_conventions oc dir sg.sig_args

      let fixup_result oc dir sg =
        fixup_conventions oc dir (proj_sig_res sg :: [])

    end

    module FixupHF = struct

      type fsize = Single | Double

      let rec find_single used pos =
        if pos >= Array.length used then pos
        else if used.(pos) then find_single used (pos + 1)
        else begin used.(pos) <- true; pos end

      let rec find_double used pos =
        if pos + 1 >= Array.length used then pos
        else if used.(pos) || used.(pos + 1) then find_double used (pos + 2)
        else begin used.(pos) <- true; used.(pos + 1) <- true; pos / 2 end

      let rec fixup_actions used fr tyl =
        match tyl with
        | [] -> []
        | (Tint | Tlong | Tany32) :: tyl' -> fixup_actions used fr tyl'
        | (Tfloat | Tany64) :: tyl' ->
            if fr >= 8 then [] else begin
              let dr = find_double used 0 in
              assert (dr < 8);
              (fr, Double, dr) :: fixup_actions used (fr + 1) tyl'
            end
        | Tsingle :: tyl' ->
            if fr >= 8 then [] else begin
              let sr = find_single used 0 in
              assert (sr < 16);
              (fr, Single, sr) :: fixup_actions used (fr + 1) tyl'
            end

      let rec fixup_outgoing oc = function
        | [] -> 0
        | (fr, Double, dr) :: act ->
            if fr = dr then fixup_outgoing oc act else begin
              fprintf oc "	vmov.f64 d%d, d%d\n" dr fr;
              1 + fixup_outgoing oc act
            end
        | (fr, Single, sr) :: act ->
            fprintf oc "	vmov.f32 s%d, s%d\n" sr (2*fr);
            1 + fixup_outgoing oc act

      let rec fixup_incoming oc = function
        | [] -> 0
        | (fr, Double, dr) :: act ->
            let n = fixup_incoming oc act in
            if fr = dr then n else begin
              fprintf oc "	vmov.f64 d%d, d%d\n" fr dr;
              1 + n
            end
        | (fr, Single, sr) :: act ->
            let n = fixup_incoming oc act in
            if fr = sr then n else begin
              fprintf oc "	vmov.f32 s%d, s%d\n" (2*fr) sr;
              1 + n
            end

      let fixup_arguments oc dir sg =
        if sg.sig_cc.cc_vararg then
          FixupEABI.fixup_arguments oc dir sg
        else begin
          let act = fixup_actions (Array.make 16 false) 0 sg.sig_args in
          match dir with
          | Outgoing -> fixup_outgoing oc act
          | Incoming -> fixup_incoming oc act
        end

      let fixup_result oc dir sg =
        if sg.sig_cc.cc_vararg then
          FixupEABI.fixup_result oc dir sg
        else
          0
    end

    let (fixup_arguments, fixup_result) =
      match Opt.float_abi with
      | Soft -> (FixupEABI.fixup_arguments, FixupEABI.fixup_result)
      | Hard -> (FixupHF.fixup_arguments, FixupHF.fixup_result)

(* Printing of instructions *)

    let shift_op oc = function
      | SOimm n -> fprintf oc "#%a" coqint n
      | SOreg r -> ireg oc r
      | SOlsl(r, n) -> fprintf oc "%a, lsl #%a" ireg r coqint n
      | SOlsr(r, n) -> fprintf oc "%a, lsr #%a" ireg r coqint n
      | SOasr(r, n) -> fprintf oc "%a, asr #%a" ireg r coqint n
      | SOror(r, n) -> fprintf oc "%a, ror #%a" ireg r coqint n

    let print_instruction oc = function
      (* Core instructions *)
      | Padc (r1,r2,so) ->
	 fprintf oc "	adc	%a, %a, %a\n" ireg r1 ireg r2 shift_op so; 1
      | Padd(r1, r2, so) ->
          fprintf oc "	add%s	%a, %a, %a\n"
            (if !Clflags.option_mthumb && r2 <> IR14 then "s" else "")
            ireg r1 ireg r2 shift_op so; 1
      | Padds (r1,r2,so) ->
	 fprintf oc "	adds	%a, %a, %a\n" ireg r1 ireg r2 shift_op so; 1
      | Pand(r1, r2, so) ->
          fprintf oc "	and%t	%a, %a, %a\n"
            thumbS ireg r1 ireg r2 shift_op so; 1
      | Pasr(r1, r2, r3) ->
          fprintf oc "	asr%t	%a, %a, %a\n"
            thumbS ireg r1 ireg r2 ireg r3; 1
      | Pb lbl ->
          fprintf oc "	b	%a\n" print_label lbl; 1
      | Pbc(bit, lbl) ->
          fprintf oc "	b%s	%a\n" (condition_name bit) print_label lbl; 1
      | Pbne lbl ->
	 fprintf oc "	bne	%a\n" print_label lbl; 1
      | Pbsymb(id, sg) ->
          let n = fixup_arguments oc Outgoing sg in
          fprintf oc "	b	%a\n" symbol id;
          n + 1
      | Pbreg(r, sg) ->
          let n =
            if r = IR14
            then fixup_result oc Outgoing sg
            else fixup_arguments oc Outgoing sg in
          fprintf oc "	bx	%a\n" ireg r;
          n + 1
      | Pblsymb(id, sg) ->
          let n1 = fixup_arguments oc Outgoing sg in
          fprintf oc "	bl	%a\n" symbol id;
          let n2 = fixup_result oc Incoming sg in
          n1 + 1 + n2
      | Pblreg(r, sg) ->
          let n1 = fixup_arguments oc Outgoing sg in
          fprintf oc "	blx	%a\n" ireg r;
          let n2 = fixup_result oc Incoming sg in
          n1 + 1 + n2
      | Pbic(r1, r2, so) ->
          fprintf oc "	bic%t	%a, %a, %a\n"
            thumbS ireg r1 ireg r2 shift_op so; 1
      | Pclz (r1,r2) ->
	 fprintf oc "	clz	%a, %a\n" ireg r1 ireg r2; 1
      | Pcmp(r1, so) ->
          fprintf oc "	cmp	%a, %a\n" ireg r1 shift_op so; 1
      | Pdmb ->
	 fprintf oc "	dmb\n"; 1
      | Pdsb ->
	 fprintf oc "	dsb\n"; 1
      |  Peor(r1, r2, so) ->
          fprintf oc "	eor%t	%a, %a, %a\n"
            thumbS ireg r1 ireg r2 shift_op so; 1
      | Pisb ->
	 fprintf oc "	isb\n"; 1
      | Pldr(r1, r2, sa) | Pldr_a(r1, r2, sa) ->
          fprintf oc "	ldr	%a, [%a, %a]\n" ireg r1 ireg r2 shift_op sa; 1
      | Pldrb(r1, r2, sa) ->
          fprintf oc "	ldrb	%a, [%a, %a]\n" ireg r1 ireg r2 shift_op sa; 1
      | Pldrh(r1, r2, sa) ->
          fprintf oc "	ldrh	%a, [%a, %a]\n" ireg r1 ireg r2 shift_op sa; 1
      | Pldr_p(r1, r2, sa)  ->
          fprintf oc "	ldr	%a, [%a], %a\n" ireg r1 ireg r2 shift_op sa; 1
      | Pldrb_p(r1, r2, sa) ->
          fprintf oc "	ldrb	%a, [%a], %a\n" ireg r1 ireg r2 shift_op sa; 1
      | Pldrh_p(r1, r2, sa) ->
          fprintf oc "	ldrh	%a, [%a], %a\n" ireg r1 ireg r2 shift_op sa; 1
      | Pldrsb(r1, r2, sa) ->
          fprintf oc "	ldrsb	%a, [%a, %a]\n" ireg r1 ireg r2 shift_op sa; 1
      | Pldrsh(r1, r2, sa) ->
          fprintf oc "	ldrsh	%a, [%a, %a]\n" ireg r1 ireg r2 shift_op sa; 1
      | Plsl(r1, r2, r3) ->
          fprintf oc "	lsl%t	%a, %a, %a\n"
            thumbS ireg r1 ireg r2 ireg r3; 1
      | Plsr(r1, r2, r3) ->
          fprintf oc "	lsr%t	%a, %a, %a\n"
            thumbS ireg r1 ireg r2 ireg r3; 1
      | Pmla(r1, r2, r3, r4) ->
          fprintf oc "	mla	%a, %a, %a, %a\n" ireg r1 ireg r2 ireg r3 ireg r4; 1
      | Pmov(r1, so) ->
          fprintf oc "	mov%t	%a, %a\n" thumbS ireg r1 shift_op so; 1
      | Pmovw(r1, n) ->
          fprintf oc "	movw	%a, #%a\n" ireg r1 coqint n; 1
      | Pmovt(r1, n) ->
          fprintf oc "	movt	%a, #%a\n" ireg r1 coqint n; 1
      | Pmul(r1, r2, r3) ->
          fprintf oc "	mul	%a, %a, %a\n" ireg r1 ireg r2 ireg r3; 1
      | Pmvn(r1, so) ->
          fprintf oc "	mvn%t	%a, %a\n" thumbS ireg r1 shift_op so; 1
      | Porr(r1, r2, so) ->
          fprintf oc "	orr%t	%a, %a, %a\n"
            thumbS ireg r1 ireg r2 shift_op so; 1
      | Prev (r1,r2) ->
	 fprintf oc "	rev	%a, %a\n" ireg r1 ireg r2; 1
      | Prev16 (r1,r2) ->
	 fprintf oc "	rev16	%a, %a\n" ireg r1 ireg r2; 1
      | Prsb(r1, r2, so) ->
         fprintf oc "	rsb%t	%a, %a, %a\n"
		 thumbS ireg r1 ireg r2 shift_op so; 1
      | Prsbs(r1, r2, so) ->
         fprintf oc "	rsbs	%a, %a, %a\n"
		 ireg r1 ireg r2 shift_op so; 1
      | Prsc (r1,r2,so) ->
	 fprintf oc "	rsc	%a, %a, %a\n" ireg r1 ireg r2 shift_op so; 1
      | Pfsqrt (f1,f2) ->
	 fprintf oc "	vsqrt.f64 %a, %a\n" freg f1 freg f2; 1
      | Psbc (r1,r2,sa) ->
	 fprintf oc "	sbc	%a, %a, %a\n" ireg r1 ireg r2 shift_op sa; 1
      | Pstr(r1, r2, sa) | Pstr_a(r1, r2, sa) ->
          fprintf oc "	str	%a, [%a, %a]\n" ireg r1 ireg r2 shift_op sa;
          begin match r1, r2, sa with
          | IR14, IR13, SOimm n -> cfi_rel_offset oc "lr" (camlint_of_coqint n)
          | _ -> ()
          end;
          1
      | Pstrb(r1, r2, sa) ->
          fprintf oc "	strb	%a, [%a, %a]\n" ireg r1 ireg r2 shift_op sa; 1
      | Pstrh(r1, r2, sa) ->
          fprintf oc "	strh	%a, [%a, %a]\n" ireg r1 ireg r2 shift_op sa; 1
      | Pstr_p(r1, r2, sa) ->
          fprintf oc "	str	%a, [%a], %a\n" ireg r1 ireg r2 shift_op sa;
          begin match r1, r2, sa with
          | IR14, IR13, SOimm n -> cfi_rel_offset oc "lr" (camlint_of_coqint n)
          | _ -> ()
          end;
          1
      | Pstrb_p(r1, r2, sa) ->
          fprintf oc "	strb	%a, [%a], %a\n" ireg r1 ireg r2 shift_op sa; 1
      | Pstrh_p(r1, r2, sa) ->
          fprintf oc "	strh	%a, [%a], %a\n" ireg r1 ireg r2 shift_op sa; 1
      | Psdiv ->
          if Opt.hardware_idiv then begin
            fprintf oc "	sdiv	r0, r0, r1\n"; 1
          end else begin
            fprintf oc "	bl	__aeabi_idiv\n"; 1
          end
      | Psbfx(r1, r2, lsb, sz) ->
          fprintf oc "	sbfx	%a, %a, #%a, #%a\n" ireg r1 ireg r2 coqint lsb coqint sz; 1
      | Psmull(r1, r2, r3, r4) ->
          fprintf oc "	smull	%a, %a, %a, %a\n" ireg r1 ireg r2 ireg r3 ireg r4; 1
      | Psub(r1, r2, so) ->
          fprintf oc "	sub%t	%a, %a, %a\n"
            thumbS ireg r1 ireg r2 shift_op so; 1
      | Psubs(r1, r2, so) ->
         fprintf oc "	subs	%a, %a, %a\n"
		 ireg r1 ireg r2 shift_op so; 1
      | Pudiv ->
          if Opt.hardware_idiv then begin
            fprintf oc "	udiv	r0, r0, r1\n"; 1
          end else begin
            fprintf oc "	bl	__aeabi_uidiv\n"; 1
          end
      | Pumull(r1, r2, r3, r4) ->
          fprintf oc "	umull	%a, %a, %a, %a\n" ireg r1 ireg r2 ireg r3 ireg r4; 1
            (* Floating-point VFD instructions *)
      | Pfcpyd(r1, r2) ->
          fprintf oc "	vmov.f64 %a, %a\n" freg r1 freg r2; 1
      | Pfabsd(r1, r2) ->
          fprintf oc "	vabs.f64 %a, %a\n" freg r1 freg r2; 1
      | Pfnegd(r1, r2) ->
          fprintf oc "	vneg.f64 %a, %a\n" freg r1 freg r2; 1
      | Pfaddd(r1, r2, r3) ->
          fprintf oc "	vadd.f64 %a, %a, %a\n" freg r1 freg r2 freg r3; 1
      | Pfdivd(r1, r2, r3) ->
          fprintf oc "	vdiv.f64 %a, %a, %a\n" freg r1 freg r2 freg r3; 1
      | Pfmuld(r1, r2, r3) ->
          fprintf oc "	vmul.f64 %a, %a, %a\n" freg r1 freg r2 freg r3; 1
      | Pfsubd(r1, r2, r3) ->
          fprintf oc "	vsub.f64 %a, %a, %a\n" freg r1 freg r2 freg r3; 1
      | Pflid(r1, f) ->
          let f = camlint64_of_coqint(Floats.Float.to_bits f) in
          if Opt.vfpv3 && is_immediate_float64 f then begin
            fprintf oc "	vmov.f64 %a, #%F\n"
              freg r1 (Int64.float_of_bits f); 1
              (* immediate floats have at most 4 bits of fraction, so they
                 should print exactly with OCaml's F decimal format. *)
          end else if !literals_in_code then begin
            let lbl = label_float f in
            fprintf oc "	vldr	%a, .L%d @ %.12g\n"
              freg r1 lbl (Int64.float_of_bits f); 1
          end else begin
            let lbl = label_float f in
            fprintf oc "	movw	r14, #:lower16:.L%d\n" lbl;
            fprintf oc "	movt	r14, #:upper16:.L%d\n" lbl;
            fprintf oc "	vldr	%a, [r14, #0] @ %.12g\n"
              freg r1 (Int64.float_of_bits f); 3
          end
      | Pfcmpd(r1, r2) ->
          fprintf oc "	vcmp.f64 %a, %a\n" freg r1 freg r2;
          fprintf oc "	vmrs APSR_nzcv, FPSCR\n"; 2
      | Pfcmpzd(r1) ->
          fprintf oc "	vcmp.f64 %a, #0\n" freg r1;
          fprintf oc "	vmrs APSR_nzcv, FPSCR\n"; 2
      | Pfsitod(r1, r2) ->
          fprintf oc "	vmov	%a, %a\n" freg_single r1 ireg r2;
          fprintf oc "	vcvt.f64.s32 %a, %a\n" freg r1 freg_single r1; 2
      | Pfuitod(r1, r2) ->
          fprintf oc "	vmov	%a, %a\n" freg_single r1 ireg r2;
          fprintf oc "	vcvt.f64.u32 %a, %a\n" freg r1 freg_single r1; 2
      | Pftosizd(r1, r2) ->
          fprintf oc "	vcvt.s32.f64 %a, %a\n" freg_single FR6 freg r2;
          fprintf oc "	vmov	%a, %a\n" ireg r1 freg_single FR6; 2
      | Pftouizd(r1, r2) ->
          fprintf oc "	vcvt.u32.f64 %a, %a\n" freg_single FR6 freg r2;
          fprintf oc "	vmov	%a, %a\n" ireg r1 freg_single FR6; 2
      | Pfabss(r1, r2) ->
          fprintf oc "	vabs.f32 %a, %a\n" freg_single r1 freg_single r2; 1
      | Pfnegs(r1, r2) ->
          fprintf oc "	vneg.f32 %a, %a\n" freg_single r1 freg_single r2; 1
      | Pfadds(r1, r2, r3) ->
          fprintf oc "	vadd.f32 %a, %a, %a\n" freg_single r1 freg_single r2 freg_single r3; 1
      | Pfdivs(r1, r2, r3) ->
          fprintf oc "	vdiv.f32 %a, %a, %a\n" freg_single r1 freg_single r2 freg_single r3; 1
      | Pfmuls(r1, r2, r3) ->
         fprintf oc "	vmul.f32 %a, %a, %a\n" freg_single r1 freg_single r2 freg_single r3; 1
      | Ppush rl ->
	 let first = ref true in
	 let sep () = if !first then first := false else output_string oc ", " in
	 fprintf oc "	push	{%a}\n"  (fun oc rl -> List.iter (fun ir -> sep (); ireg oc ir) rl) rl; ;1
      | Pfsubs(r1, r2, r3) ->
          fprintf oc "	vsub.f32 %a, %a, %a\n" freg_single r1 freg_single r2 freg_single r3; 1
      | Pflis(r1, f) ->
          let f = camlint_of_coqint(Floats.Float32.to_bits f) in
          if Opt.vfpv3 && is_immediate_float32 f then begin
            fprintf oc "	vmov.f32 %a, #%F\n"
              freg_single r1 (Int32.float_of_bits f); 1
              (* immediate floats have at most 4 bits of fraction, so they
                 should print exactly with OCaml's F decimal format. *)
          end else if !literals_in_code then begin
            let lbl = label_float32 f in
            fprintf oc "	vldr	%a, .L%d @ %.12g\n"
              freg_single r1 lbl (Int32.float_of_bits f); 1
          end else begin
            fprintf oc "	movw	r14, #%ld\n" (Int32.logand f 0xFFFFl);
            fprintf oc "	movt	r14, #%ld\n" (Int32.shift_right_logical f 16);
            fprintf oc "	vmov	%a, r14 @ %.12g\n"
              freg_single r1 (Int32.float_of_bits f); 3
          end
      | Pfcmps(r1, r2) ->
          fprintf oc "	vcmp.f32 %a, %a\n" freg_single r1 freg_single r2;
          fprintf oc "	vmrs APSR_nzcv, FPSCR\n"; 2
      | Pfcmpzs(r1) ->
          fprintf oc "	vcmp.f32 %a, #0\n" freg_single r1;
          fprintf oc "	vmrs APSR_nzcv, FPSCR\n"; 2
      | Pfsitos(r1, r2) ->
          fprintf oc "	vmov	%a, %a\n" freg_single r1 ireg r2;
          fprintf oc "	vcvt.f32.s32 %a, %a\n" freg_single r1 freg_single r1; 2
      | Pfuitos(r1, r2) ->
          fprintf oc "	vmov	%a, %a\n" freg_single r1 ireg r2;
          fprintf oc "	vcvt.f32.u32 %a, %a\n" freg_single r1 freg_single r1; 2
      | Pftosizs(r1, r2) ->
          fprintf oc "	vcvt.s32.f32 %a, %a\n" freg_single FR6 freg_single r2;
          fprintf oc "	vmov	%a, %a\n" ireg r1 freg_single FR6; 2
      | Pftouizs(r1, r2) ->
          fprintf oc "	vcvt.u32.f32 %a, %a\n" freg_single FR6 freg_single r2;
          fprintf oc "	vmov	%a, %a\n" ireg r1 freg_single FR6; 2
      | Pfcvtsd(r1, r2) ->
          fprintf oc "	vcvt.f32.f64 %a, %a\n" freg_single r1 freg r2; 1
      | Pfcvtds(r1, r2) ->
          fprintf oc "	vcvt.f64.f32 %a, %a\n" freg r1 freg_single r2; 1
      | Pfldd(r1, r2, n) | Pfldd_a(r1, r2, n) ->
          fprintf oc "	vldr	%a, [%a, #%a]\n" freg r1 ireg r2 coqint n; 1
      | Pflds(r1, r2, n) ->
          fprintf oc "	vldr	%a, [%a, #%a]\n" freg_single r1 ireg r2 coqint n; 1
      | Pfstd(r1, r2, n) | Pfstd_a(r1, r2, n) ->
          fprintf oc "	vstr	%a, [%a, #%a]\n" freg r1 ireg r2 coqint n; 1
      | Pfsts(r1, r2, n) ->
          fprintf oc "	vstr	%a, [%a, #%a]\n" freg_single r1 ireg r2 coqint n; 1
            (* Pseudo-instructions *)
      | Pallocframe(sz, ofs) ->
         assert false
      | Pfreeframe(sz, ofs) ->
	 assert false
      | Plabel lbl ->
          fprintf oc "%a:\n" print_label lbl; 0
      | Ploadsymbol(r1, id, ofs) ->
          loadsymbol oc r1 id ofs
      | Pmovite(cond, r1, ifso, ifnot) ->
          fprintf oc "	ite	%s\n" (condition_name cond);
          fprintf oc "	mov%s	%a, %a\n"
            (condition_name cond) ireg r1 shift_op ifso;
          fprintf oc "	mov%s	%a, %a\n"
            (neg_condition_name cond) ireg r1 shift_op ifnot; 2
      | Pbtbl(r, tbl) ->
          if !Clflags.option_mthumb then begin
            let lbl = new_label() in
            fprintf oc "	adr	r14, .L%d\n" lbl;
            fprintf oc "	add	r14, r14, %a, lsl #2\n" ireg r;
            fprintf oc "	mov	pc, r14\n";
            fprintf oc ".L%d:\n" lbl;
            List.iter
              (fun l -> fprintf oc "	b.w	%a\n" print_label l)
              tbl;
            3 + List.length tbl
          end else begin
            fprintf oc "	add	pc, pc, %a, lsl #2\n" ireg r;
            fprintf oc "	nop\n";
            List.iter
              (fun l -> fprintf oc "	b	%a\n" print_label l)
              tbl;
            2 + List.length tbl
          end
      | Pbuiltin(ef, args, res) ->
          begin match ef with
          | EF_annot(txt, targs) ->
              fprintf oc "%s annotation: " comment;
              print_annot_text preg "sp" oc (camlstring_of_coqstring txt) args;
              0
          | EF_debug(kind, txt, targs) ->
              print_debug_info comment print_file_line preg "sp" oc
                               (P.to_int kind) (extern_atom txt) args;
              0
          | EF_inline_asm(txt, sg, clob) ->
              fprintf oc "%s begin inline assembly\n\t" comment;
              print_inline_asm preg oc (camlstring_of_coqstring txt) sg args res;
              fprintf oc "%s end inline assembly\n" comment;
              5 (* hoping this is an upper bound...  *)
          | _ ->
              assert false
          end
      | Pcfi_adjust sz -> cfi_adjust oc (camlint_of_coqint sz); 0

    let no_fallthrough = function
      | Pb _ -> true
      | Pbsymb _ -> true
      | Pbreg _ -> true
      | _ -> false

    let rec print_instructions oc instrs =
      match instrs with
      | [] -> ()
      | i :: il ->
          let n = print_instruction oc i in
          currpos := !currpos + n * 4;
          let d = distance_to_emit_constants() in
          if d < 256 && no_fallthrough i then
            emit_constants oc
          else if d < 16 then begin
            let lbl = new_label() in
            fprintf oc "	b	.L%d\n" lbl;
            emit_constants oc;
            fprintf oc ".L%d:\n" lbl
          end;
          print_instructions oc il

    let get_section_names name =
      let (text, lit) =
        match C2C.atom_sections name with
        | t :: l :: _ -> (t, l)
        | _    -> (Section_text, Section_literal) in
      text,lit,Section_jumptable

    let print_align oc alignment =
      fprintf oc "	.balign %d\n" alignment

    let print_jumptable _ _ = ()

    let cfi_startproc = cfi_startproc

    let cfi_endproc = cfi_endproc

    let print_optional_fun_info oc =
      if !Clflags.option_mthumb then
        fprintf oc "	.thumb_func\n"

    let print_fun_info oc name =
      fprintf oc "	.type	%a, %%function\n" symbol name;
      fprintf oc "	.size	%a, . - %a\n" symbol name symbol name

    let print_var_info oc name =
      fprintf oc "	.type	%a, %%object\n" symbol name;
      fprintf oc "	.size	%a, . - %a\n" symbol name symbol name

    let print_comm_symb oc sz name align =
      if C2C.atom_is_static name then
        fprintf oc "	.local	%a\n" symbol name;
      fprintf oc "	.comm	%a, %s, %d\n"
        symbol name
        (Z.to_string sz)
        align

    let print_instructions oc fn =
      current_function_sig := fn.fn_sig;
      ignore (fixup_arguments oc Incoming fn.fn_sig);
      print_instructions oc fn.fn_code;
      if !literals_in_code then emit_constants oc

    let emit_constants oc lit =
      if not !literals_in_code && !size_constants > 0 then begin
        section oc lit;
        emit_constants oc
      end

(* Data *)

    let print_init oc = function
      | Init_int8 n ->
          fprintf oc "	.byte	%ld\n" (camlint_of_coqint n)
      | Init_int16 n ->
          fprintf oc "	.short	%ld\n" (camlint_of_coqint n)
      | Init_int32 n ->
          fprintf oc "	.word	%ld\n" (camlint_of_coqint n)
      | Init_int64 n ->
          fprintf oc "	.quad	%Ld\n" (camlint64_of_coqint n)
      | Init_float32 n ->
          fprintf oc "	.word	0x%lx %s %.15g \n" (camlint_of_coqint (Floats.Float32.to_bits n))
	    comment (camlfloat_of_coqfloat n)
      | Init_float64 n ->
          fprintf oc "	.quad	%Ld %s %.18g\n" (camlint64_of_coqint (Floats.Float.to_bits n))
	    comment (camlfloat_of_coqfloat n)
      | Init_space n ->
          if Z.gt n Z.zero then
            fprintf oc "	.space	%s\n" (Z.to_string n)
      | Init_addrof(symb, ofs) ->
          fprintf oc "	.word	%a\n" symbol_offset (symb, ofs)

    let print_prologue oc =
      fprintf oc "	.syntax	unified\n";
      fprintf oc "	.arch	%s\n"
        (match Configuration.model with
        | "armv6" -> "armv6"
        | "armv7a" -> "armv7-a"
        | "armv7r" -> "armv7-r"
        | "armv7m" -> "armv7-m"
        | _ -> "armv7");
      fprintf oc "	.fpu	%s\n"
        (if Opt.vfpv3 then "vfpv3-d16" else "vfpv2");
      fprintf oc "	.%s\n" (if !Clflags.option_mthumb then "thumb" else "arm");
      if !Clflags.option_g then begin
        section oc Section_text;
        fprintf oc "	.cfi_sections	.debug_frame\n"
      end


    let print_epilogue oc =
      if !Clflags.option_g then begin
        Debug.compute_gnu_file_enum (fun f -> ignore (print_file oc f));
        section oc Section_text;
      end


    let default_falignment = 4

    let label = elf_label

    let new_label = new_label
  end

let sel_target () =
  let module S : PRINTER_OPTIONS = struct

   let vfpv3 = Configuration.model >= "armv7"

   let float_abi = match Configuration.abi with
   | "eabi"      -> Soft
   | "hardfloat" -> Hard
   | _ -> assert false

   let hardware_idiv  =
   match  Configuration.model with
   | "armv7r" | "armv7m" -> !Clflags.option_mthumb
   | _ -> false

   end in
  (module Target(S):TARGET)<|MERGE_RESOLUTION|>--- conflicted
+++ resolved
@@ -160,10 +160,6 @@
       | Section_debug_ranges -> ".section	.debug_ranges,\"\",%progbits"
       | Section_debug_str -> ".section	.debug_str,\"MS\",%progbits,1"
 
-<<<<<<< HEAD
-
-=======
->>>>>>> 8a95c3e0
     let section oc sec =
       fprintf oc "	%s\n" (name_of_section sec)
 
